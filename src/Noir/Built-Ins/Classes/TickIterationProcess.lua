--- conflicted
+++ resolved
@@ -61,16 +61,8 @@
     self.ChunkSize = chunkSize
     self.TableToIterate = tbl
     self.CurrentTick = 0
-<<<<<<< HEAD
-    self.Completed = self.TableSize == 0 -- prevent iterating on an empty/non-sequential table
-
-    if not self.Completed then
-        self.Chunks = self:CalculateChunks()
-    end
-=======
     self.Completed = false
     self._PreviousIndex = nil
->>>>>>> b1d029c4
 end
 
 --[[
